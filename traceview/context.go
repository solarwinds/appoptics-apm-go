package traceview

import (
<<<<<<< HEAD
	"crypto/rand"
	"encoding/hex"
=======
>>>>>>> 62aeeb34
	"errors"
	"fmt"
)

const OBOE_METADATA_STRING_LEN = 58
const MASK_TASK_ID_LEN = 0x03
const MASK_OP_ID_LEN = 0x08
const MASK_HAS_OPTIONS = 0x04
const MASK_VERSION = 0xF0

const XTR_CURRENT_VERSION = 1

const OBOE_MAX_TASK_ID_LEN = 20
const OBOE_MAX_OP_ID_LEN = 8
const OBOE_MAX_METADATA_PACK_LEN = 512

type oboe_ids_t struct {
	task_id []byte
	op_id   []byte
}

type oboe_metadata_t struct {
	ids      oboe_ids_t
	task_len int
	op_len   int
}

type Context struct {
	metadata oboe_metadata_t
}

func oboe_metadata_init(md *oboe_metadata_t) int {
	if md == nil {
		return -1
	}

	md.task_len = OBOE_MAX_TASK_ID_LEN
	md.op_len = OBOE_MAX_OP_ID_LEN
	md.ids.task_id = make([]byte, OBOE_MAX_TASK_ID_LEN)
	md.ids.op_id = make([]byte, OBOE_MAX_TASK_ID_LEN)

	return 0
}

func oboe_metadata_random(md *oboe_metadata_t) {
	if md == nil {
		return
	}

	_, err := rand.Read(md.ids.task_id)
	if err != nil {
		return
	}
	_, err = rand.Read(md.ids.op_id)
	if err != nil {
		return
	}
}

func oboe_random_op_id(md *oboe_metadata_t) {
	_, err := rand.Read(md.ids.op_id)
	if err != nil {
		return
	}
}

func oboe_ids_set_op_id(ids *oboe_ids_t, op_id []byte) {
	copy(ids.op_id, op_id)
}

/*
 * Pack a metadata struct into a buffer.
 *
 * md       - pointer to the metadata struct
 * task_len - the task_id length to take
 * op_len   - the op_id length to take
 * buf      - the buffer to pack the metadata into
 * buf_len  - the space available in the buffer
 *
 * returns the length of the packed metadata, in terms of uint8_ts.
 */
func oboe_metadata_pack(md *oboe_metadata_t, buf []byte) int {
	if md == nil {
		return -1
	}

	req_len := md.task_len + md.op_len + 1

	if len(buf) < req_len {
		return -1
	}

	var task_bits byte

	/*
	 * Flag field layout:
	 *     7    6     5     4     3     2     1     0
	 * +-----+-----+-----+-----+-----+-----+-----+-----+
	 * |                       |     |     |           |
	 * |        version        | oid | opt |    tid    |
	 * |                       |     |     |           |
	 * +-----+-----+-----+-----+-----+-----+-----+-----+
	 *
	 * tid - task id length
	 *          0 <~> 4, 1 <~> 8, 2 <~> 12, 3 <~> 20
	 * oid - op id length
	 *          (oid + 1) * 4
	 * opt - are options present
	 *
	 * version - the version of X-Trace
	 */
	task_bits = (uint8(md.task_len) >> 2) - 1

	buf[0] = XTR_CURRENT_VERSION << 4
	if task_bits == 4 {
		buf[0] |= 3
	} else {
		buf[0] |= task_bits
	}
	buf[0] |= ((uint8(md.op_len) >> 2) - 1) << 3

	copy(buf[1:1+md.task_len], md.ids.task_id)
	copy(buf[1+md.task_len:1+md.task_len+md.op_len], md.ids.op_id)

	return req_len
}

func oboe_metadata_unpack(md *oboe_metadata_t, data []byte) int {
	if md == nil {
		return -1
	}

	if len(data) == 0 { // no header to read
		return -1
	}

	flag := uint8(data[0])
	var task_len, op_len int

	/* don't recognize this? */
	if (flag&MASK_VERSION)>>4 != XTR_CURRENT_VERSION {
		return -2
	}

	task_len = (int(flag&MASK_TASK_ID_LEN) + 1) << 2
	if task_len == 16 {
		task_len = 20
	}
	op_len = ((int(flag&MASK_OP_ID_LEN) >> 3) + 1) << 2

	/* do header lengths describe reality? */
	if (task_len + op_len + 1) != len(data) {
		return -1
	}

	md.task_len = task_len
	md.op_len = op_len

	md.ids.task_id = data[1 : 1+task_len]
	md.ids.op_id = data[1+task_len : 1+task_len+op_len]

	return 0
}

func oboe_metadata_fromstr(md *oboe_metadata_t, buf string) int {
	if md == nil {
		return -1
	}

	ubuf := make([]byte, OBOE_MAX_METADATA_PACK_LEN)

	// a hex string's length would be an even number
	if len(buf)%2 == 1 {
		return -1
	}

	// check if there are more hex bytes than we want
	if len(buf)/2 > OBOE_MAX_METADATA_PACK_LEN {
		return -1
	}

	// invalid hex?
	ret, err := hex.Decode(ubuf, []byte(buf))
	if ret != len(buf)/2 || err != nil {
		return -1
	}

	return oboe_metadata_unpack(md, ubuf)
}

func oboe_metadata_tostr(md *oboe_metadata_t) (string, error) {
	if md == nil {
		return "", errors.New("invalid metadata")
	}

	buf := make([]byte, 64)
	result := oboe_metadata_pack(md, buf)
	if result < 0 {
		return "", errors.New("unable to pack metadata")
	}

	/* result is # of packed bytes */
	if !(2*result < len(buf)) { // hex repr of md is 2*(# of packed bytes)
		return "", errors.New("buffer too small")
	}
	enc := make([]byte, 2*result)
	len := hex.Encode(enc, buf[:result])
	return string(enc[:len]), nil
}

func (md *oboe_metadata_t) op_string() string {
	enc := make([]byte, 2*md.op_len)
	len := hex.Encode(enc, md.ids.op_id[:md.op_len])
	return string(enc[:len])
}

// a Context that may or not be tracing (due to sample rate)
type SampledContext interface {
	ReportEvent(label Label, layer string, args ...interface{}) error
}

// a NullContext never reports events
type NullContext struct{}

func (e *NullContext) ReportEvent(label Label, layer string, args ...interface{}) error {
	return nil
}

// Allocates context with random metadata (new trace)
func NewContext() *Context {
	ctx := &Context{}
	oboe_metadata_init(&ctx.metadata)
	oboe_metadata_random(&ctx.metadata)
	return ctx
}

// Allocates context with existing metadata (for continuing traces)
func NewContextFromMetaDataString(mdstr string) *Context {
	ctx := &Context{}
	oboe_metadata_init(&ctx.metadata)
	oboe_metadata_fromstr(&ctx.metadata, mdstr)
	return ctx
}

func NewSampledContext(layer, mdstr string, reportEntry bool) (ctx SampledContext) {
	sampled, rate, source := ShouldTraceRequest(layer, mdstr)
	if sampled {
		ctx = NewContext()
		if reportEntry {
			ctx.(*Context).reportEvent(LabelEntry, layer, false, "SampleRate", rate, "SampleSource", source)
		}
	} else {
		ctx = &NullContext{}
	}
	return
}

func (ctx *Context) NewEvent(label Label, layer string) *Event {
	return NewEvent(&ctx.metadata, label, layer)
}

// Create and report an event using KVs from variadic args
func (ctx *Context) ReportEvent(label Label, layer string, args ...interface{}) error {
	return ctx.reportEvent(label, layer, true, args...)
}

// Create and report an event using KVs from variadic args
func (ctx *Context) reportEvent(label Label, layer string, addCtxEdge bool, args ...interface{}) error {
	// create new event from context
	e := ctx.NewEvent(label, layer)
	for i := 0; i < len(args); i += 2 {
		// load key name
		key, is_str := args[i].(string)
		if !is_str {
			return errors.New(fmt.Sprintf("Key %v (type %T) not a string", key, key))
		}
		// load value and add KV to event
		switch val := args[i+1].(type) {
		case string:
			e.AddString(key, val)
		case int:
			e.AddInt(key, val)
		case int64:
			e.AddInt64(key, val)
		case int32:
			e.AddInt32(key, val)
		case float32:
			e.AddFloat32(key, val)
		case float64:
			e.AddFloat64(key, val)
		case bool:
			e.AddBool(key, val)
		case *Context:
			if key == "Edge" {
				e.AddEdge(val)
			}
		default: // XXX log error?
			// fmt.Fprintf(os.Stderr, "Unrecognized Event key %v val %v", key, val)
		}
	}

	if addCtxEdge {
		e.AddEdge(ctx)
	}

	// report event
	return e.Report(ctx)
}

func (ctx *Context) String() string {
	return fmt.Sprintf("Context: %s", metadataString(&ctx.metadata))
}

// converts metadata (*oboe_metadata_t) to a string representation
func metadataString(metadata *oboe_metadata_t) string {
	md_str, _ := oboe_metadata_tostr(metadata)
	// XXX: error check?
	return md_str
}<|MERGE_RESOLUTION|>--- conflicted
+++ resolved
@@ -1,11 +1,8 @@
 package traceview
 
 import (
-<<<<<<< HEAD
 	"crypto/rand"
 	"encoding/hex"
-=======
->>>>>>> 62aeeb34
 	"errors"
 	"fmt"
 )
