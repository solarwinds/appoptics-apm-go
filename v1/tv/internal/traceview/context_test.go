--- conflicted
+++ resolved
@@ -235,29 +235,20 @@
 func TestNullContext(t *testing.T) {
 	r := SetTestReporter(false)
 	r.ShouldTrace = false
-<<<<<<< HEAD
 	// create a nullContext
 	ctx, ok := NewContext("testLayer", "", false, nil) // nullContext{}
 	assert.False(t, ok)
 	assert.Equal(t, reflect.TypeOf(ctx).Elem().Name(), "nullContext")
-	assert.False(t, ctx.IsTracing())
-	assert.False(t, ctx.Copy().IsTracing())
-=======
-
-	ctx, ok := NewContext("testLayer", "", false, nil)
-	assert.True(t, ok)
-	assert.Equal(t, reflect.TypeOf(ctx).Elem().Name(), "oboeContext")
 	assert.False(t, ctx.IsSampled())
-	mdString := ctx.MetadataString()
-	assert.NotEmpty(t, mdString)
-	assert.Equal(t, mdString[len(mdString)-2:], "00")
 	assert.False(t, ctx.Copy().IsSampled())
->>>>>>> b8defd19
 	// reporting shouldn't work
 	assert.NoError(t, ctx.ReportEvent(LabelEntry, "testLayer"))
 	assert.NoError(t, ctx.ReportEventMap(LabelInfo, "testLayer", map[string]interface{}{"K": "V"}))
 	// try and make an event
 	e := ctx.NewEvent(LabelExit, "testLayer", false)
+	mdString = e.MetadataString()
+	assert.NotEmpty(t, mdString)
+	assert.Equal(t, mdString[len(mdString)-2:], "00")
 	assert.NoError(t, e.ReportContext(ctx, false))
 	assert.Len(t, r.Bufs, 0) // no reporting
 
@@ -271,15 +262,9 @@
 	r.ShouldTrace = true
 	r.ShouldError = true
 	ctxBad, ok := NewContext("testBadEntry", "", true, nil)
-<<<<<<< HEAD
 	assert.False(t, ok)
 	assert.Equal(t, reflect.TypeOf(ctxBad).Elem().Name(), "nullContext")
-	assert.False(t, ctx.IsTracing())
-=======
-	assert.True(t, ok)
-	assert.Equal(t, reflect.TypeOf(ctxBad).Elem().Name(), "oboeContext")
 	assert.False(t, ctx.IsSampled())
->>>>>>> b8defd19
 
 	assert.Len(t, r.Bufs, 0) // no reporting
 	r.Close(0)
