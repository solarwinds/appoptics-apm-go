// Copyright (C) 2016 Librato, Inc. All rights reserved.

package ao

import (
	"context"
	"errors"
	"fmt"
	"runtime/debug"
	"sync"
	"time"

	"github.com/appoptics/appoptics-apm-go/v1/ao/internal/reporter"
)

const (
	// MaxCustomTransactionNameLength defines the maximum length of a user-provided
	// transaction name.
	MaxCustomTransactionNameLength = 255
)

// The keys to be used in reporting events
const (
	// KeyBackTrace is the key to report current stack trace.
	KeyBackTrace = "Backtrace"
)

// Keys for internal use
const (
	keyEdge            = "Edge"
	keySpec            = "Spec"
	keyErrorClass      = "ErrorClass"
	keyErrorType       = "ErrorType"
	keyErrorMsg        = "ErrorMsg"
	keyAsync           = "Async"
	keyLanguage        = "Language"
	keyFunctionName    = "FunctionName"
	keyFile            = "File"
	keyLineNumber      = "LineNumber"
	keyStatus          = "Status"
	keyController      = "Controller"
	keyAction          = "Action"
	keyTransactionName = "TransactionName"
	keyHTTPMethod      = "HTTPMethod"
	keyHTTPHost        = "HTTP-Host"
	keyURL             = "URL"
	keyRemoteHost      = "Remote-Host"
	keyQueryString     = "Query-String"
	keyRemoteStatus    = "RemoteStatus"
	keyContentLength   = "ContentLength"
	keyProto           = "Proto"
	keyPort            = "Port"
	keyClientIP        = "ClientIP"
	keyForwardedFor    = "Forwarded-For"
	keyForwardedHost   = "Forwarded-Host"
	keyForwardedProto  = "Forwarded-Proto"
	keyForwardedPort   = "Forwarded-Port"
	keyRequestOrigURI  = "Request-Orig-URI"
)

// Span is used to measure a span of time associated with an activity
// such as an RPC call, DB query, or method invocation.
type Span interface {
	// BeginSpan starts a new Span, returning a child of this Span.
	BeginSpan(spanName string, args ...interface{}) Span

	// BeginSpanWithOptions starts a new child span with provided options
	BeginSpanWithOptions(spanName string, opts SpanOptions, args ...interface{}) Span

	// BeginProfile starts a new Profile, used to measure a named span
	// of time spent in this Span.
	//
	// Deprecated: BeginProfile exists for historical compatibility and should not be
	// used, use BeginSpan instead.
	BeginProfile(profileName string, args ...interface{}) Profile
	// End ends a Span, optionally reporting KV pairs provided by args.
	End(args ...interface{})
	// AddEndArgs adds additional KV pairs that will be serialized (and
	// dereferenced, for pointer values) at the end of this trace's span.
	AddEndArgs(args ...interface{})

	// Info reports KV pairs provided by args for this Span.
	Info(args ...interface{})

	// InfoWithOptions reports a new info event with the KVs and options provided
	InfoWithOptions(opts SpanOptions, args ...interface{})

	// ErrorWithOpts reports an error with customized options
	ErrorWithOpts(opts... ErrOpt)
	// Error reports details about an error (along with a stack trace) for this Span.
	Error(class, msg string)
	// Err reports details about error err (along with a stack trace) for this Span.
	Err(error)

	ErrWithOptions(ErrorOptions)

	// MetadataString returns a string representing this Span for use
	// in distributed tracing, e.g. to provide as an "X-Trace" header
	// in an outgoing HTTP request.
	MetadataString() string

	// IsSampled returns whether or not this Layer is sampled
	IsSampled() bool

	// SetAsync(true) provides a hint that this Span is a parent of
	// concurrent overlapping child Spans.
	SetAsync(bool)

	// SetOperationName sets or changes the span's operation name
	SetOperationName(string)

	// SetTransactionName sets this service's transaction name.
	// It is used for categorizing service metrics and traces in AppOptics.
	SetTransactionName(string) error

	// GetTransactionName returns the current value of the transaction name
	GetTransactionName() string

	IsReporting() bool
	addChildEdge(reporter.Context)
	addProfile(Profile)
	aoContext() reporter.Context
	ok() bool
}

// Profile is used to provide micro-benchmarks of named timings inside a Span.
//
// Deprecated: Profile exists for historical compatibility and should not be
// used, use Span instead.
type Profile interface {
	// End ends a Profile, optionally reporting KV pairs provided by args.
	End(args ...interface{})
	// Error reports details about an error (along with a stack trace) for this Profile.
	Error(class, msg string)
	// Err reports details about error err (along with a stack trace) for this Profile.
	Err(error)
}

type ErrorOptions struct {
	Timestamp time.Time
	Class     string
	Msg       string
}

// SpanOptions defines the options of creating a span
type SpanOptions struct {
	// WithBackTrace indicates whether to include the backtrace in BeginSpan
	// Keep in mind that the cost of this option may be high as it calls
	// `debug.Stack()` internally to gather the stack trace. Please consider
	// the impact on performance/memory footprint carefully.
	WithBackTrace bool
	StartTime     time.Time
	EndTime       time.Time
	ContextOptions
	TransactionName string
}

// SpanOpt defines the function type that changes the SpanOptions
type SpanOpt func(*SpanOptions)

// WithBackTrace returns a function that sets the WithBackTrace flag
func WithBackTrace() SpanOpt {
	return func(o *SpanOptions) {
		o.WithBackTrace = true
	}
}

// BeginSpan starts a new Span, provided a parent context and name. It returns a Span
// and context bound to the new child Span.
func BeginSpan(ctx context.Context, spanName string, args ...interface{}) (Span, context.Context) {
	return BeginSpanWithOptions(ctx, spanName, SpanOptions{}, args...)
}

// addKVsFromOpts adds the KVs correspond to the options to the args
func addKVsFromOpts(opts SpanOptions, args ...interface{}) []interface{} {
	kvs := args
	if opts.WithBackTrace {
		kvs = mergeKVs(args, []interface{}{KeyBackTrace, string(debug.Stack())})
	}
	return kvs
}

// mergeKVs merges two slices into a single one. An empty slice instead of
// nil will be returned if both of the arguments are nil.
func mergeKVs(left []interface{}, right []interface{}) []interface{} {
	kvs := make([]interface{}, 0, len(left)+len(right))
	kvs = append(kvs, left...)
	kvs = append(kvs, right...)
	return kvs
}

// fromKVs converts a slice of Key-Value pairs to a KVMap.
// The dangling element of the slice will be dropped.
func fromKVs(kvs ...interface{}) KVMap {
	m := make(KVMap)
	for idx, val := range kvs {
		if idx >= len(kvs)-1 {
			break
		}
		if valStr, ok := val.(string); ok {
			m[valStr] = kvs[idx+1]
		}
		idx += 2
	}
	return m
}

// BeginSpanWithOptions starts a span with provided options
func BeginSpanWithOptions(ctx context.Context, spanName string, opts SpanOptions, args ...interface{}) (Span, context.Context) {
	kvs := addKVsFromOpts(opts, args...)
	if parent, ok := fromContext(ctx); ok && parent.ok() { // report span entry from parent context
		l := newSpan(parent.aoContext().Copy(), spanName, parent, kvs...)
		return l, newSpanContext(ctx, l)
	}
	return nullSpan{}, ctx
}

// BeginSpan starts a new Span, returning a child of this Span.
func (s *layerSpan) BeginSpan(spanName string, args ...interface{}) Span {
	return s.BeginSpanWithOptions(spanName, SpanOptions{}, args...)
}

// BeginSpanWithOptions starts a new child span with provided options
func (s *layerSpan) BeginSpanWithOptions(spanName string, opts SpanOptions, args ...interface{}) Span {
	if s.ok() { // copy parent context and report entry from child
		kvs := addKVsFromOpts(opts, args...)
		if !opts.StartTime.IsZero() {
			kvs = append(kvs, "Timestamp_u", opts.StartTime.UnixNano()/1000)
		}
		return newSpan(s.aoCtx.Copy(), spanName, s, kvs...)
	}
	return nullSpan{}
}

// BeginProfile begins a profiled block or method and return a context that should be closed with End().
// You can use defer to profile a function in one line, as below:
//   func exampleFunc(ctx context.Context) {
//       defer ao.BeginProfile(ctx, "exampleFunc").End()
//       // ... do something ...
//    }
//
// Deprecated: BeginProfile exists for historical compatibility and should not be used, use
// BeginSpan instead.
func BeginProfile(ctx context.Context, profileName string, args ...interface{}) Profile {
	s, _ := BeginSpan(ctx, profileName, args)
	return s
}

// BeginProfile starts a new Profile, used to measure a named span of time spent in this Span.
// The returned Profile should be closed with End().
//
// Deprecated: BeginProfile exists for historical compatibility and should not be used, use
// BeginSpan instead.
func (s *layerSpan) BeginProfile(profileName string, args ...interface{}) Profile {
	return s.BeginSpan(profileName, args)
}

// End a profiled block or method.
func (s *span) End(args ...interface{}) {
	if s.ok() {
		s.lock.Lock()
		defer s.lock.Unlock()
		for _, prof := range s.childProfiles {
			prof.End()
		}
		args = append(args, s.endArgs...)
		for _, edge := range s.childEdges { // add Edge KV for each joined child
			args = append(args, keyEdge, edge)
		}
		_ = s.aoCtx.ReportEvent(s.exitLabel(), s.layerName(), args...)
		s.childEdges = nil // clear child edge list
		s.endArgs = nil
		s.ended = true
		// add this span's context to list to be used as Edge by parent exit
		if s.parent != nil && s.parent.ok() {
			s.parent.addChildEdge(s.aoCtx)
		}
	}
}

// AddEndArgs adds KV pairs as variadic args that will be serialized (and dereferenced,
// for pointer values) at the end of this trace's span.
func (s *layerSpan) AddEndArgs(args ...interface{}) {
	if s.ok() {
		// ensure even number of args added
		if len(args)%2 == 1 {
			args = args[0 : len(args)-1]
		}
		s.lock.Lock()
		s.endArgs = append(s.endArgs, args...)
		s.lock.Unlock()
	}
}

// Info reports KV pairs provided by args.
func (s *layerSpan) Info(args ...interface{}) {
	s.InfoWithOptions(SpanOptions{}, args...)
}

// InfoWithOptions reports a new info event with the KVs and options provided
func (s *layerSpan) InfoWithOptions(opts SpanOptions, args ...interface{}) {
	if s.ok() {
		kvs := addKVsFromOpts(opts, args...)
		s.aoCtx.ReportEvent(reporter.LabelInfo, s.layerName(), kvs...)
	}
}

// MetadataString returns a representation of the Span's context for use with distributed
// tracing (to create a remote child span). If the Span has ended, an empty string is returned.
func (s *layerSpan) MetadataString() string {
	if s.ok() {
		return s.aoCtx.MetadataString()
	}
	return ""
}

// IsSampled indicates if the layer is sampled.
func (s *layerSpan) IsSampled() bool {
	if s.ok() {
		return s.aoCtx.IsSampled()
	}
	return false
}

// SetAsync provides a hint that this Span is a parent of concurrent overlapping child Spans.
func (s *layerSpan) SetAsync(val bool) {
	if val {
		s.AddEndArgs(keyAsync, true)
	}
}

// SetOperationName sets the name of this span
func (s *span) SetOperationName(name string) {
	s.setName(name)
}

// SetTransactionName sets the transaction name used to categorize service requests in AppOptics.
func (s *span) SetTransactionName(name string) error {
	if !s.ok() {
		return errEndedSpan
	}
	if name == "" || len(name) > MaxCustomTransactionNameLength {
		return errTransactionNameLength
	}
	s.aoCtx.SetTransactionName(name)
	return nil
}

var (
	errEndedSpan             = errors.New("span is ended")
	errTransactionNameLength = fmt.Errorf("name must not be longer than %d", MaxCustomTransactionNameLength)
)

// GetTransactionName returns the current value of the transaction name
func (s *span) GetTransactionName() string {
	return s.aoCtx.GetTransactionName()
}

<<<<<<< HEAD
// Error reports an error, distinguished by its class and message
func (s *span) Error(class, msg string) {
	s.ErrWithOptions(ErrorOptions{
		Timestamp: time.Time{},
		Class:     class,
		Msg:       msg,
	})
}

func (s *span) ErrWithOptions(opts ErrorOptions) {
	if s.ok() {
		args := []interface{}{keySpec, "error",
			keyErrorClass, opts.Class,
			keyErrorMsg, opts.Msg,
			KeyBackTrace, string(debug.Stack()),
		}
		if !opts.Timestamp.IsZero() {
			args = append(args, "Timestamp_u", opts.Timestamp.UnixNano()/1000)
		}
		s.aoCtx.ReportEvent(reporter.LabelError, s.layerName(), args...)
=======
type ErrType string

const (
	ErrTypeException = "exception"
	ErrTypeStatus = "status"
)

// error classes
const (
	ErrClassHTTPError = "http error"
	ErrClassError = "error"
)

type ErrOpts struct {
	Type ErrType
	Class string
	Msg string
	WithBackTrace bool
}

type ErrOpt func(*ErrOpts)

func WithErrType(tp ErrType) ErrOpt {
	return func(opts *ErrOpts) {
		opts.Type = tp
	}
}

func WithErrClass(c string) ErrOpt {
	return func(opts *ErrOpts) {
		opts.Class = c
	}
}

func WithErrMsg(msg string) ErrOpt {
	return func (opts *ErrOpts) {
		opts.Msg = msg
	}
}

func WithErrBackTrace(withBackTrace bool) ErrOpt {
	return func(opts *ErrOpts) {
		opts.WithBackTrace = withBackTrace
	}
}

func (s *span) ErrorWithOpts(opts... ErrOpt) {
	errOpts := &ErrOpts{
		Type: "exception",
		Class: "error",
	}

	for _, opt := range opts {
		opt(errOpts)
	}

	var backTrace string
	if errOpts.WithBackTrace {
		backTrace = string(debug.Stack())
	}

	if errOpts.Type == ErrTypeStatus {
		errOpts.Class = ErrClassHTTPError
	}
	
	if s.ok() {
		s.aoCtx.ReportEvent(reporter.LabelError, s.layerName(),
			keySpec, "error",
			keyErrorType, errOpts.Type,
			keyErrorClass, errOpts.Class,
			keyErrorMsg, errOpts.Msg,
			KeyBackTrace, backTrace)
>>>>>>> 653c51e9
	}
}

// Error reports an error, distinguished by its class and message
func (s *span) Error(class, msg string) {
	s.ErrorWithOpts(WithErrType(ErrTypeException), WithErrClass(class), WithErrMsg(msg), WithErrBackTrace(true))
}

// Err reports the provided error type
func (s *span) Err(err error) {
	if err == nil {
		return
	}
	s.ErrWithOptions(ErrorOptions{Class: "error", Msg: err.Error()})
}

// span satisfies the Extent interface and consolidates common reporting routines used by
// both Span and Profile interfaces.
type span struct {
	labeler
	aoCtx         reporter.Context
	parent        Span
	childEdges    []string // for reporting in exit event
	childProfiles []Profile
	endArgs       []interface{}
	ended         bool // has exit event been reported?
	lock          sync.RWMutex
}
type layerSpan struct{ span }   // satisfies Span
type profileSpan struct{ span } // satisfies Profile
type nullSpan struct{}          // a span that is not tracing; satisfies Span & Profile

func (s nullSpan) BeginSpan(spanName string, args ...interface{}) Span { return nullSpan{} }
func (s nullSpan) BeginSpanWithOptions(spanName string, opts SpanOptions, args ...interface{}) Span {
	return nullSpan{}
}
func (s nullSpan) BeginProfile(name string, args ...interface{}) Profile { return nullSpan{} }
func (s nullSpan) End(args ...interface{})                               {}
func (s nullSpan) AddEndArgs(args ...interface{})                        {}
func (s nullSpan) Error(class, msg string)                               {}
func (s nullSpan) ErrorWithOpts(opts... ErrOpt) {}
func (s nullSpan) Err(err error)                                         {}
func (s nullSpan) ErrWithOptions(ErrorOptions)                           {}
func (s nullSpan) Info(args ...interface{})                              {}
func (s nullSpan) InfoWithOptions(opts SpanOptions, args ...interface{}) {}
func (s nullSpan) IsReporting() bool                                     { return false }
func (s nullSpan) addChildEdge(reporter.Context)                         {}
func (s nullSpan) addProfile(Profile)                                    {}
func (s nullSpan) ok() bool                                              { return false }
func (s nullSpan) aoContext() reporter.Context                           { return reporter.NewNullContext() }
func (s nullSpan) MetadataString() string                                { return "" }
func (s nullSpan) IsSampled() bool                                       { return false }
func (s nullSpan) SetAsync(bool)                                         {}
func (s nullSpan) SetOperationName(string)                               {}
func (s nullSpan) SetTransactionName(string) error                       { return nil }
func (s nullSpan) GetTransactionName() string                            { return "" }

// is this span still valid (has it timed out, expired, not sampled)
func (s *span) ok() bool {
	if s == nil {
		return false
	}
	s.lock.RLock()
	defer s.lock.RUnlock()
	return !s.ended
}
func (s *span) IsReporting() bool           { return s.ok() }
func (s *span) aoContext() reporter.Context { return s.aoCtx }

// addChildEdge keeps track of edges to closed child spans
func (s *span) addChildEdge(ctx reporter.Context) {
	s.lock.Lock()
	defer s.lock.Unlock()
	s.childEdges = append(s.childEdges, ctx.MetadataString())
}
func (s *span) addProfile(p Profile) {
	s.lock.Lock()
	defer s.lock.Unlock()
	s.childProfiles = append([]Profile{p}, s.childProfiles...)
}

// labelers help spans choose label and layer names.
type labeler interface {
	entryLabel() reporter.Label
	exitLabel() reporter.Label
	layerName() string
	setName(string)
}
type spanLabeler struct{ name string }

// Deprecated: profileLabeler is deprecated, use spanLabeler instead.
type profileLabeler struct{ name string }

// AO's Span and Profile spans report their layer and label names slightly differently
func (l spanLabeler) entryLabel() reporter.Label { return reporter.LabelEntry }
func (l spanLabeler) exitLabel() reporter.Label  { return reporter.LabelExit }
func (l spanLabeler) layerName() string          { return l.name }
func (l spanLabeler) setName(name string)        { l.name = name }

func newSpan(aoCtx reporter.Context, spanName string, parent Span, args ...interface{}) Span {
	if spanName == "" {
		return nullSpan{}
	}

	ll := spanLabeler{spanName}
	if err := aoCtx.ReportEvent(ll.entryLabel(), ll.layerName(), args...); err != nil {
		return nullSpan{}
	}
	return &layerSpan{span: span{aoCtx: aoCtx.Copy(), labeler: ll, parent: parent}}

}<|MERGE_RESOLUTION|>--- conflicted
+++ resolved
@@ -356,28 +356,6 @@
 	return s.aoCtx.GetTransactionName()
 }
 
-<<<<<<< HEAD
-// Error reports an error, distinguished by its class and message
-func (s *span) Error(class, msg string) {
-	s.ErrWithOptions(ErrorOptions{
-		Timestamp: time.Time{},
-		Class:     class,
-		Msg:       msg,
-	})
-}
-
-func (s *span) ErrWithOptions(opts ErrorOptions) {
-	if s.ok() {
-		args := []interface{}{keySpec, "error",
-			keyErrorClass, opts.Class,
-			keyErrorMsg, opts.Msg,
-			KeyBackTrace, string(debug.Stack()),
-		}
-		if !opts.Timestamp.IsZero() {
-			args = append(args, "Timestamp_u", opts.Timestamp.UnixNano()/1000)
-		}
-		s.aoCtx.ReportEvent(reporter.LabelError, s.layerName(), args...)
-=======
 type ErrType string
 
 const (
@@ -443,14 +421,20 @@
 		errOpts.Class = ErrClassHTTPError
 	}
 	
-	if s.ok() {
-		s.aoCtx.ReportEvent(reporter.LabelError, s.layerName(),
-			keySpec, "error",
+  args := []interface{}{
+    	keySpec, "error",
 			keyErrorType, errOpts.Type,
 			keyErrorClass, errOpts.Class,
 			keyErrorMsg, errOpts.Msg,
-			KeyBackTrace, backTrace)
->>>>>>> 653c51e9
+			KeyBackTrace, backTrace,
+  }
+  
+  if !opts.Timestamp.IsZero() {
+		args = append(args, "Timestamp_u", opts.Timestamp.UnixNano()/1000)
+	}
+  
+	if s.ok() {
+		s.aoCtx.ReportEvent(reporter.LabelError, s.layerName(), args...)
 	}
 }
 
@@ -464,7 +448,7 @@
 	if err == nil {
 		return
 	}
-	s.ErrWithOptions(ErrorOptions{Class: "error", Msg: err.Error()})
+	s.Error("error", err.Error())
 }
 
 // span satisfies the Extent interface and consolidates common reporting routines used by
