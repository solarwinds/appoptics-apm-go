// Copyright (C) 2016 Librato, Inc. All rights reserved.

package ao

import (
	"fmt"
	"strings"
	"time"

	"context"

	"github.com/appoptics/appoptics-apm-go/v1/ao/internal/config"
	"github.com/appoptics/appoptics-apm-go/v1/ao/internal/metrics"
	"github.com/appoptics/appoptics-apm-go/v1/ao/internal/reporter"
)

const (
	// LoggableTraceID is used as the key for log injection.
	LoggableTraceID = "ao.traceId"
)

// Trace represents the root span of a distributed trace for this request that reports
// events to AppOptics. The Trace interface extends the Span interface with additional
// methods that can be used to help categorize a service's inbound requests on the
// AppOptics service dashboard.
type Trace interface {
	// Span inherited from the Span interface
	// BeginSpan(spanName string, args ...interface{}) Span
	// End(args ...interface{})
	// Info(args ...interface{})
	// Error(class, msg string)
	// Err(error)
	// IsSampled() bool
	Span

	// EndCallback ends a trace, and include KV pairs returned by func f.
	// Useful alternative to End() when used with defer to delay evaluation
	// of KVs until the end of the trace (since a deferred function's
	// arguments are evaluated when the defer statement is
	// evaluated). Func f will not be called at all if this span is
	// not tracing.
	EndCallback(f func() KVMap)

	// ExitMetadata returns a hex string that propagates the end of
	// this span back to a remote client. It is typically used in an
	// response header (e.g. the HTTP Header "X-Trace"). Call this
	// method to set a response header in advance of calling End().
	ExitMetadata() string

	// SetMethod sets the request's HTTP method of the trace, if any.
	// It is used for categorizing service metrics and traces in AppOptics.
	SetMethod(method string)

	// SetPath extracts the full Path from http.Request
	SetPath(url string)

	// SetHost extracts the host information from http.Request
	SetHost(host string)

	// SetStatus sets the request's HTTP status code of the trace, if any.
	// It is used for categorizing service metrics and traces in AppOptics.
	SetStatus(status int)

	// SetStartTime sets the start time of a span.
	SetStartTime(start time.Time)

	// LoggableTraceID returns the trace ID for log injection.
	LoggableTraceID() string

	// HTTPRspHeaders returns the headers for HTTP response
	HTTPRspHeaders() map[string]string

	// SetHTTPRspHeaders attach the headers to a trace
	SetHTTPRspHeaders(map[string]string)
}

// KVMap is a map of additional key-value pairs to report along with the event data provided
// to AppOptics. Certain key names (such as "Query" or "RemoteHost") are used by AppOptics to
// provide details about program activity and distinguish between different types of spans.
// Please visit https://docs.appoptics.com/kb/apm_tracing/custom_instrumentation/ for
// details on the key names that AppOptics looks for.
type KVMap = reporter.KVMap

// ContextOptions is an alias of the reporter's ContextOptions
type ContextOptions = reporter.ContextOptions

type traceHTTPSpan struct {
	span       metrics.HTTPSpanMessage
	start      time.Time
	controller string
	action     string
}

type aoTrace struct {
	layerSpan
	exitEvent      reporter.Event
	httpSpan       traceHTTPSpan
	httpRspHeaders map[string]string
}

func (t *aoTrace) aoContext() reporter.Context { return t.aoCtx }

// NewTrace creates a new Trace for reporting to AppOptics and immediately records
// the beginning of a root span named spanName. If this trace is sampled, it may report
// event data to AppOptics; otherwise event reporting will be a no-op.
func NewTrace(spanName string) Trace {
	return NewTraceFromID(spanName, "", nil)
}

// NewTraceWithOptions creates a new trace with the provided options
func NewTraceWithOptions(spanName string, opts SpanOptions) Trace {
	if Closed() || spanName == "" {
		return NewNullTrace()
	}

	ctx, ok, headers := reporter.NewContext(spanName, true, opts.ContextOptions, func() KVMap {
		var kvs map[string]interface{}

		if opts.CB != nil {
			kvs = opts.CB()
		} else {
			kvs = make(map[string]interface{})
		}
		for k, v := range fromKVs(addKVsFromOpts(opts)...) {
			kvs[k] = v
		}

		if !opts.StartTime.IsZero() {
			kvs["Timestamp_u"] = opts.StartTime.UnixNano() / 1000
		}

		return kvs
	})
	if !ok {
		return NewNullTrace()
	}
	t := &aoTrace{
		layerSpan:      layerSpan{span: span{aoCtx: ctx, labeler: spanLabeler{spanName}}},
		httpRspHeaders: make(map[string]string),
	}

	if opts.TransactionName != "" {
		t.SetTransactionName(opts.TransactionName)
	}
	t.SetStartTime(time.Now())
	t.SetHTTPRspHeaders(headers)
	return t
}

// NewTraceFromID creates a new Trace for reporting to AppOptics, provided an
// incoming trace ID (e.g. from a incoming RPC or service call's "X-Trace" header).
// If callback is provided & trace is sampled, cb will be called for entry event KVs
func NewTraceFromID(spanName, mdStr string, cb func() KVMap) Trace {
	return NewTraceFromIDForURL(spanName, mdStr, "", cb)
}

// NewTraceFromIDForURL creates a new Trace for the provided URL to report to AppOptics,
// provided an incoming trace ID (e.g. from a incoming RPC or service call's "X-Trace" header).
// If callback is provided & trace is sampled, cb will be called for entry event KVs
func NewTraceFromIDForURL(spanName, mdStr string, url string, cb func() KVMap) Trace {
	return NewTraceWithOptions(spanName, SpanOptions{
		WithBackTrace: false,
<<<<<<< HEAD
		StartTime:     time.Time{},
		EndTime:       time.Time{},
=======
>>>>>>> 653c51e9
		ContextOptions: ContextOptions{
			MdStr: mdStr,
			URL:   url,
			CB:    cb,
		},
	})
}

// SetTransactionName can be called inside a http handler to set the custom transaction name.
func SetTransactionName(ctx context.Context, name string) error {
	return TraceFromContext(ctx).SetTransactionName(name)
}

// GetTransactionName fetches the current transaction name from the context
func GetTransactionName(ctx context.Context) string {
	return TraceFromContext(ctx).GetTransactionName()
}

// End reports the exit event for the span name that was used when calling NewTrace().
// No more events should be reported from this trace.
func (t *aoTrace) End(args ...interface{}) {
	if t.ok() {
		t.AddEndArgs(args...)
		t.reportExit()
		flushAgent()
	}
}

// EndCallback ends a Trace, reporting additional KV pairs returned by calling cb
func (t *aoTrace) EndCallback(cb func() KVMap) {
	if t.ok() {
		if cb != nil {
			var args []interface{}
			for k, v := range cb() {
				args = append(args, k, v)
			}
			t.AddEndArgs(args...)
		}
		t.reportExit()
		flushAgent()
	}
}

// SetStartTime sets the start time of a trace
func (t *aoTrace) SetStartTime(start time.Time) {
	t.httpSpan.start = start
}

// SetMethod sets the request's HTTP method, if any
func (t *aoTrace) SetMethod(method string) {
	t.httpSpan.span.Method = method
}

// SetPath extracts the Path from http.Request
func (t *aoTrace) SetPath(path string) {
	t.httpSpan.span.Path = path
}

// SetHost extracts the host information from http.Request
func (t *aoTrace) SetHost(host string) {
	t.httpSpan.span.Host = host
}

// SetStatus sets the request's HTTP status code of the trace, if any
func (t *aoTrace) SetStatus(status int) {
	t.httpSpan.span.Status = status
}

func (t *aoTrace) reportExit() {
	if t.ok() {
		t.lock.Lock()
		defer t.lock.Unlock()

		// The trace may have been ended by another goroutine (?) after the last
		// check (t.ok()) but before we acquire the lock. So a double check is
		// worthwhile.
		// However, we need to check t.ended directly as t.ok() will cause deadlock.
		if t.ended {
			return
		}

		// record a new span
		if !t.httpSpan.start.IsZero() && t.aoCtx.GetEnabled() {
			t.httpSpan.span.Duration = time.Now().Sub(t.httpSpan.start)
			t.recordHTTPSpan()
		}

		for _, edge := range t.childEdges { // add Edge KV for each joined child
			t.endArgs = append(t.endArgs, keyEdge, edge)
		}
		if t.exitEvent != nil { // use exit event, if one was provided
			t.exitEvent.ReportContext(t.aoCtx, true, t.endArgs...)
		} else {
			t.aoCtx.ReportEvent(reporter.LabelExit, t.layerName(), t.endArgs...)
		}

		t.childEdges = nil // clear child edge list
		t.endArgs = nil
		t.ended = true
	}
}

// IsSampled indicates if the trace is sampled.
func (t *aoTrace) IsSampled() bool { return t != nil && t.aoCtx.IsSampled() }

// ExitMetadata reports the X-Trace metadata string that will be used by the exit event.
// This is useful for setting response headers before reporting the end of the span.
func (t *aoTrace) ExitMetadata() (mdHex string) {
	if t.exitEvent == nil {
		t.exitEvent = t.aoCtx.NewEvent(reporter.LabelExit, t.layerName(), false)
	}
	if t.exitEvent != nil {
		mdHex = t.exitEvent.MetadataString()
	}
	return
}

// recordHTTPSpan extract http status, controller and action from the deferred endArgs
// and fill them into trace's httpSpan struct. The data is then sent to the span message channel.
func (t *aoTrace) recordHTTPSpan() {
	var controller, action string
	num := len([]string{keyStatus, keyController, keyAction})
	for i := 0; (i+1 < len(t.endArgs)) && (num > 0); i += 2 {
		k, isStr := t.endArgs[i].(string)
		if !isStr {
			continue
		}
		if k == keyStatus {
			switch v := t.endArgs[i+1].(type) {
			case int:
				t.httpSpan.span.Status = v
			case *int:
				t.httpSpan.span.Status = *v
			}
			num--
		} else if k == keyController {
			controller += t.endArgs[i+1].(string)
			num--
		} else if k == keyAction {
			action += t.endArgs[i+1].(string)
			num--
		}
	}

	t.finalizeTxnName(controller, action)

	if t.httpSpan.span.Status >= 500 && t.httpSpan.span.Status < 600 {
		t.httpSpan.span.HasError = true
	}

	reporter.ReportSpan(&t.httpSpan.span)

	// This will add the TransactionName KV into the exit event.
	t.endArgs = append(t.endArgs, keyTransactionName, t.httpSpan.span.Transaction)
}

// finalizeTxnName finalizes the transaction name based on the following factors:
// custom transaction name, action/controller, Path and the value of APPOPTICS_PREPEND_DOMAIN
func (t *aoTrace) finalizeTxnName(controller string, action string) {
	// The precedence:
	// custom transaction name > framework specific transaction naming > controller.action > 1st and 2nd segment of Path
	customTxnName := t.aoCtx.GetTransactionName()
	if config.GetTransactionName() != "" {
		customTxnName = config.GetTransactionName()
	}

	if customTxnName != "" {
		t.httpSpan.span.Transaction = customTxnName
	} else if t.httpSpan.controller != "" && t.httpSpan.action != "" {
		t.httpSpan.span.Transaction = t.httpSpan.controller + "." + t.httpSpan.action
	} else if controller != "" && action != "" {
		t.httpSpan.span.Transaction = controller + "." + action
	} else if t.httpSpan.span.Path != "" {
		t.httpSpan.span.Transaction = metrics.GetTransactionFromPath(t.httpSpan.span.Path)
	}

	if t.httpSpan.span.Transaction == "" {
		t.httpSpan.span.Transaction = fmt.Sprintf("%s-%s", metrics.CustomTransactionNamePrefix, t.layerName())
	}
	t.prependDomainToTxnName()
}

// prependDomainToTxnName prepends the domain to the transaction name if APPOPTICS_PREPEND_DOMAIN = true
func (t *aoTrace) prependDomainToTxnName() {
	if !config.GetPrependDomain() || t.httpSpan.span.Host == "" {
		return
	}
	if strings.HasSuffix(t.httpSpan.span.Host, "/") ||
		strings.HasPrefix(t.httpSpan.span.Transaction, "/") {
		t.httpSpan.span.Transaction = t.httpSpan.span.Host + t.httpSpan.span.Transaction
	} else {
		t.httpSpan.span.Transaction = t.httpSpan.span.Host + "/" + t.httpSpan.span.Transaction
	}
}

// LoggableTraceID returns the loggable trace ID for log injection.
func (t *aoTrace) LoggableTraceID() string {
	sampledFlag := "-0"
	if t.IsSampled() {
		sampledFlag = "-1"
	}

	mdStr := t.MetadataString()
	if len(mdStr) < 60 { // 1 byte of header, 20 bytes of taskID, 8 bytes of opID and 1 byte of flags
		return mdStr + sampledFlag // the best I can do
	}
	return mdStr[2:42] + sampledFlag
}

// HTTPRspHeaders returns the headers which will be attached to the HTTP response.
func (t *aoTrace) HTTPRspHeaders() map[string]string {
	return t.httpRspHeaders
}

// SetHTTPRspHeaders attaches the headers map to the trace.
func (t *aoTrace) SetHTTPRspHeaders(headers map[string]string) {
	if t.httpRspHeaders == nil {
		return
	}
	for k, v := range headers {
		t.httpRspHeaders[k] = v
	}
}

// A nullTrace is not tracing.
type nullTrace struct{ nullSpan }

func (t *nullTrace) EndCallback(f func() KVMap)                  {}
func (t *nullTrace) ExitMetadata() string                        { return "" }
func (t *nullTrace) SetStartTime(start time.Time)                {}
func (t *nullTrace) SetMethod(method string)                     {}
func (t *nullTrace) SetPath(path string)                         {}
func (t *nullTrace) SetHost(host string)                         {}
func (t *nullTrace) SetStatus(status int)                        {}
func (t *nullTrace) LoggableTraceID() string                     { return "" }
func (t *nullTrace) recordMetrics()                              {}
func (t *nullTrace) HTTPRspHeaders() map[string]string           { return nil }
func (t *nullTrace) SetHTTPRspHeaders(headers map[string]string) {}

// NewNullTrace returns a trace that is not sampled.
func NewNullTrace() Trace { return &nullTrace{} }<|MERGE_RESOLUTION|>--- conflicted
+++ resolved
@@ -160,11 +160,8 @@
 func NewTraceFromIDForURL(spanName, mdStr string, url string, cb func() KVMap) Trace {
 	return NewTraceWithOptions(spanName, SpanOptions{
 		WithBackTrace: false,
-<<<<<<< HEAD
 		StartTime:     time.Time{},
 		EndTime:       time.Time{},
-=======
->>>>>>> 653c51e9
 		ContextOptions: ContextOptions{
 			MdStr: mdStr,
 			URL:   url,
