--- conflicted
+++ resolved
@@ -157,12 +157,9 @@
 		Proxy:              "",
 		ProxyCertPath:      "",
 		RuntimeMetrics:     true,
-<<<<<<< HEAD
 		TokenBucketCap:     8,
 		TokenBucketRate:    0.17,
-=======
 		ReportQueryString:  true,
->>>>>>> 1cf89f3d
 	}
 	assert.Equal(t, c, &defaultC)
 }
@@ -207,14 +204,11 @@
 		"APPOPTICS_PROXY=http://usr/pwd@internal.proxy:3306",
 		"APPOPTICS_PROXY_CERT_PATH=./proxy.pem",
 		"APPOPTICS_RUNTIME_METRICS=true",
-<<<<<<< HEAD
 		"APPOPTICS_SERVICE_NAME=LambdaTest",
 		"APPOPTICS_TOKEN_BUCKET_CAPACITY=8",
 		"APPOPTICS_TOKEN_BUCKET_RATE=4",
 		"APPOPTICS_TRANSACTION_NAME=my-transaction-name",
-=======
 		"APPOPTICS_REPORT_QUERY_STRING=false",
->>>>>>> 1cf89f3d
 	}
 	SetEnvs(envs)
 
@@ -254,13 +248,10 @@
 		Proxy:              "http://usr/pwd@internal.proxy:3306",
 		ProxyCertPath:      "./proxy.pem",
 		RuntimeMetrics:     true,
-<<<<<<< HEAD
 		TokenBucketCap:     8,
 		TokenBucketRate:    4,
 		TransactionName:    "my-transaction-name",
-=======
 		ReportQueryString:  false,
->>>>>>> 1cf89f3d
 	}
 
 	c := NewConfig()
@@ -309,13 +300,10 @@
 		Proxy:              "http://usr:pwd@internal.proxy:3306",
 		ProxyCertPath:      "./proxy.pem",
 		RuntimeMetrics:     true,
-<<<<<<< HEAD
 		TokenBucketCap:     1.1,
 		TokenBucketRate:    2.2,
 		TransactionName:    "my-transaction-name",
-=======
 		ReportQueryString:  true,
->>>>>>> 1cf89f3d
 	}
 
 	out, err := yaml.Marshal(&yamlConfig)
@@ -347,14 +335,11 @@
 		"APPOPTICS_MAX_REQUEST_BYTES=4096000",
 		"APPOPTICS_DISABLED=false",
 		"APPOPTICS_SQL_SANITIZE=3",
-<<<<<<< HEAD
 		"APPOPTICS_SERVICE_NAME=LambdaEnv",
 		"APPOPTICS_TOKEN_BUCKET_CAPACITY=8",
 		"APPOPTICS_TOKEN_BUCKET_RATE=4",
 		"APPOPTICS_TRANSACTION_NAME=transaction-name-from-env",
-=======
 		"APPOPTICS_REPORT_QUERY_STRING=false",
->>>>>>> 1cf89f3d
 	}
 	ClearEnvs()
 	SetEnvs(envs)
@@ -400,13 +385,10 @@
 		Proxy:              "http://usr:pwd@internal.proxy:3306",
 		ProxyCertPath:      "./proxy.pem",
 		RuntimeMetrics:     true,
-<<<<<<< HEAD
 		TokenBucketCap:     8,
 		TokenBucketRate:    4,
 		TransactionName:    "transaction-name-from-env",
-=======
 		ReportQueryString:  false,
->>>>>>> 1cf89f3d
 	}
 
 	c = NewConfig()
