--- conflicted
+++ resolved
@@ -63,12 +63,9 @@
 // GetRuntimeMetrics is a wrapper to the method of the global config
 var GetRuntimeMetrics = conf.GetRuntimeMetrics
 
-<<<<<<< HEAD
 var GetTokenBucketCap = conf.GetTokenBucketCap
 var GetTokenBucketRate = conf.GetTokenBucketRate
-=======
 var GetReportQueryString = conf.GetReportQueryString
->>>>>>> 1cf89f3d
 
 // GetTransactionFiltering is a wrapper to the method of the global config
 var GetTransactionFiltering = conf.GetTransactionFiltering
