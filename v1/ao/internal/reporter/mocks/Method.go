// Code generated by mockery v1.0.0. DO NOT EDIT.

package mocks

import collector "github.com/appoptics/appoptics-apm-go/v1/ao/internal/reporter/collector"
import context "context"
import mock "github.com/stretchr/testify/mock"

// Method is an autogenerated mock type for the Method type
type Method struct {
	mock.Mock
}

// Arg provides a mock function with given fields:
func (_m *Method) Arg() string {
	ret := _m.Called()

	var r0 string
	if rf, ok := ret.Get(0).(func() string); ok {
		r0 = rf()
	} else {
		r0 = ret.Get(0).(string)
	}

	return r0
}

// Call provides a mock function with given fields: ctx, c
func (_m *Method) Call(ctx context.Context, c collector.TraceCollectorClient) error {
	ret := _m.Called(ctx, c)

	var r0 error
	if rf, ok := ret.Get(0).(func(context.Context, collector.TraceCollectorClient) error); ok {
		r0 = rf(ctx, c)
	} else {
		r0 = ret.Error(0)
	}

	return r0
}

<<<<<<< HEAD
// CallSummary provides a mock function with given fields:
func (_m *Method) CallSummary() string {
	ret := _m.Called()

	var r0 string
	if rf, ok := ret.Get(0).(func() string); ok {
		r0 = rf()
	} else {
		r0 = ret.Get(0).(string)
=======
// Message provides a mock function with given fields:
func (_m *Method) Message() [][]byte {
	ret := _m.Called()

	var r0 [][]byte
	if rf, ok := ret.Get(0).(func() [][]byte); ok {
		r0 = rf()
	} else {
		if ret.Get(0) != nil {
			r0 = ret.Get(0).([][]byte)
		}
>>>>>>> 4570c4a5
	}

	return r0
}

// MessageLen provides a mock function with given fields:
func (_m *Method) MessageLen() int64 {
	ret := _m.Called()

	var r0 int64
	if rf, ok := ret.Get(0).(func() int64); ok {
		r0 = rf()
	} else {
		r0 = ret.Get(0).(int64)
	}

	return r0
}

// ResultCode provides a mock function with given fields:
func (_m *Method) ResultCode() collector.ResultCode {
	ret := _m.Called()

	var r0 collector.ResultCode
	if rf, ok := ret.Get(0).(func() collector.ResultCode); ok {
		r0 = rf()
	} else {
		r0 = ret.Get(0).(collector.ResultCode)
	}

	return r0
}

// RetryOnErr provides a mock function with given fields:
func (_m *Method) RetryOnErr() bool {
	ret := _m.Called()

	var r0 bool
	if rf, ok := ret.Get(0).(func() bool); ok {
		r0 = rf()
	} else {
		r0 = ret.Get(0).(bool)
	}

	return r0
}

// String provides a mock function with given fields:
func (_m *Method) String() string {
	ret := _m.Called()

	var r0 string
	if rf, ok := ret.Get(0).(func() string); ok {
		r0 = rf()
	} else {
		r0 = ret.Get(0).(string)
	}

	return r0
}<|MERGE_RESOLUTION|>--- conflicted
+++ resolved
@@ -39,7 +39,6 @@
 	return r0
 }
 
-<<<<<<< HEAD
 // CallSummary provides a mock function with given fields:
 func (_m *Method) CallSummary() string {
 	ret := _m.Called()
@@ -49,7 +48,11 @@
 		r0 = rf()
 	} else {
 		r0 = ret.Get(0).(string)
-=======
+	}
+
+	return r0
+}
+
 // Message provides a mock function with given fields:
 func (_m *Method) Message() [][]byte {
 	ret := _m.Called()
@@ -61,7 +64,6 @@
 		if ret.Get(0) != nil {
 			r0 = ret.Get(0).([][]byte)
 		}
->>>>>>> 4570c4a5
 	}
 
 	return r0
