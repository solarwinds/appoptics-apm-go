// Copyright (C) 2017 Librato, Inc. All rights reserved.

package reporter

import (
	"crypto/tls"
	"crypto/x509"
<<<<<<< HEAD
	"encoding/binary"
=======
	"fmt"
>>>>>>> 4570c4a5
	"io/ioutil"
	"math"
	"strings"
	"sync"
	"sync/atomic"
	"time"

	"github.com/appoptics/appoptics-apm-go/v1/ao/internal/utils"
	"github.com/pkg/errors"
	"google.golang.org/grpc/credentials"

	"context"

	"github.com/appoptics/appoptics-apm-go/v1/ao/internal/config"
	"github.com/appoptics/appoptics-apm-go/v1/ao/internal/host"
	"github.com/appoptics/appoptics-apm-go/v1/ao/internal/log"
	"github.com/appoptics/appoptics-apm-go/v1/ao/internal/reporter/collector"

	"google.golang.org/grpc"
	"google.golang.org/grpc/codes"
	"google.golang.org/grpc/status"
)

const (
	grpcReporterVersion = "golang-v2"

	// default certificate used to verify the collector endpoint,
	// can be overridden via APPOPTICS_TRUSTEDPATH
	grpcCertDefault = `-----BEGIN CERTIFICATE-----
MIID8TCCAtmgAwIBAgIJAMoDz7Npas2/MA0GCSqGSIb3DQEBCwUAMIGOMQswCQYD
VQQGEwJVUzETMBEGA1UECAwKQ2FsaWZvcm5pYTEWMBQGA1UEBwwNU2FuIEZyYW5j
aXNjbzEVMBMGA1UECgwMTGlicmF0byBJbmMuMRUwEwYDVQQDDAxBcHBPcHRpY3Mg
Q0ExJDAiBgkqhkiG9w0BCQEWFXN1cHBvcnRAYXBwb3B0aWNzLmNvbTAeFw0xNzA5
MTUyMjAxMzlaFw0yNzA5MTMyMjAxMzlaMIGOMQswCQYDVQQGEwJVUzETMBEGA1UE
CAwKQ2FsaWZvcm5pYTEWMBQGA1UEBwwNU2FuIEZyYW5jaXNjbzEVMBMGA1UECgwM
TGlicmF0byBJbmMuMRUwEwYDVQQDDAxBcHBPcHRpY3MgQ0ExJDAiBgkqhkiG9w0B
CQEWFXN1cHBvcnRAYXBwb3B0aWNzLmNvbTCCASIwDQYJKoZIhvcNAQEBBQADggEP
ADCCAQoCggEBAOxO0wsGba3iI4r3L5BMST0rAO/gGaUhpQre6nRwVTmPCnLw1bmn
GdiFgYv/oRRwU+VieumHSQqoOmyFrg+ajGmvUDp2WqQ0It+XhcbaHFiAp2H7+mLf
cUH6S43/em0WUxZHeRzRupRDyO1bX6Hh2jgxykivlFrn5HCIQD5Hx1/SaZoW9v2n
oATCbgFOiPW6kU/AVs4R0VBujon13HCehVelNKkazrAEBT1i6RvdOB6aQQ32seW+
gLV5yVWSPEJvA9ZJqad/nQ8EQUMSSlVN191WOjp4bGpkJE1svs7NmM+Oja50W56l
qOH5eWermr/8qWjdPlDJ+I0VkgN0UyHVuRECAwEAAaNQME4wHQYDVR0OBBYEFOuL
KDTFhRQXwlBRxhPqhukrNYeRMB8GA1UdIwQYMBaAFOuLKDTFhRQXwlBRxhPqhukr
NYeRMAwGA1UdEwQFMAMBAf8wDQYJKoZIhvcNAQELBQADggEBAJQtH446NZhjusy6
iCyvmnD95ybfNPDpjHmNx5n9Y6w9n+9y1o3732HUJE+WjvbLS3h1o7wujGKMcRJn
7I7eTDd26ZhLvnh5/AitYjdxrtUkQDgyxwLFJKhZu0ik2vXqj0fL961/quJL8Gyp
hNj3Nf7WMohQMSohEmCCX2sHyZGVGYmQHs5omAtkH/NNySqmsWNcpgd3M0aPDRBZ
5VFreOSGKBTJnoLNqods/S9RV0by84hm3j6aQ/tMDIVE9VCJtrE6evzC0MWyVFwR
ftgwcxyEq5SkiR+6BCwdzAMqADV37TzXDHLjwSrMIrgLV5xZM20Kk6chxI5QAr/f
7tsqAxw=
-----END CERTIFICATE-----`

	// These are hard-coded parameters for the gRPC reporter. Any of them become
	// configurable in future versions will be moved to package config.
	// TODO: use time.Time
	grpcMetricIntervalDefault               = 30               // default metrics flush interval in seconds
	grpcGetSettingsIntervalDefault          = 30               // default settings retrieval interval in seconds
	grpcSettingsTimeoutCheckIntervalDefault = 10               // default check interval for timed out settings in seconds
	grpcPingIntervalDefault                 = 20               // default interval for keep alive pings in seconds
	grpcRetryDelayInitial                   = 500              // initial connection/send retry delay in milliseconds
	grpcRetryDelayMultiplier                = 1.5              // backoff multiplier for unsuccessful retries
	grpcRetryDelayMax                       = 60               // max connection/send retry delay in seconds
	grpcCtxTimeout                          = 10 * time.Second // gRPC method invocation timeout in seconds
	grpcRedirectMax                         = 20               // max allowed collector redirects
	grpcRetryLogThreshold                   = 10               // log prints after this number of retries (about 56.7s)
	grpcMaxRetries                          = 20               // The message will be dropped after this number of retries
)

type reporterChannel int

// a channel the reporter is listening on for messages from the agent
const (
	EVENTS reporterChannel = iota
	METRICS
)

// everything needed for a GRPC connection
type grpcConnection struct {
	name           string                         // connection name
	client         collector.TraceCollectorClient // GRPC client instance
	connection     *grpc.ClientConn               // GRPC connection object
	address        string                         // collector address
	certificate    []byte                         // collector certificate
	pingTicker     *time.Timer                    // timer for keep alive pings in seconds
	pingTickerLock sync.Mutex                     // lock to ensure sequential access of pingTicker
	lock           sync.RWMutex                   // lock to ensure sequential access (in case of connection loss)
	queueStats     *eventQueueStats               // queue stats (reset on each metrics report cycle)
	// for testing only: if true, skip verifying TLS cert hostname
	insecureSkipVerify bool
	// atomicActive indicates if the underlying connection is active. It should
	// be reconnected or redirected to a new address in case of inactive. The
	// value 0 represents false and a value other than 0 (usually 1) means true
	atomicActive int32

	// the backoff function
	backoff Backoff
	Dialer

	// This channel is closed after flushing the metrics.
	flushed     chan struct{}
	flushedOnce sync.Once
}

// GrpcConnOpt defines the function type that sets an option of the grpcConnection
type GrpcConnOpt func(c *grpcConnection)

// WithCert returns a function that sets the certificate
func WithCert(cert []byte) GrpcConnOpt {
	return func(c *grpcConnection) {
		c.certificate = cert
	}
}

// WithSkipVerify returns a function that sets the insecureSkipVerify option
func WithSkipVerify(skip bool) GrpcConnOpt {
	return func(c *grpcConnection) {
		c.insecureSkipVerify = skip
	}
}

// WithDialer returns a function that sets the Dialer option
func WithDialer(d Dialer) GrpcConnOpt {
	return func(c *grpcConnection) {
		c.Dialer = d
	}
}

// WithBackoff return a function that sets the backoff option
func WithBackoff(b Backoff) GrpcConnOpt {
	return func(c *grpcConnection) {
		c.backoff = b
	}
}

func newGrpcConnection(name string, target string, opts ...GrpcConnOpt) (*grpcConnection, error) {
	gc := &grpcConnection{
		name:               name,
		client:             nil,
		connection:         nil,
		address:            target,
		certificate:        []byte(grpcCertDefault),
		queueStats:         &eventQueueStats{},
		insecureSkipVerify: false,
		backoff:            DefaultBackoff,
		Dialer:             &DefaultDialer{},
		flushed:            make(chan struct{}),
	}

	for _, opt := range opts {
		if opt != nil {
			opt(gc)
		}
	}

	err := gc.connect()
	if err != nil {
		return nil, errors.Wrap(err, name)
	}
	return gc, nil
}

// Close closes the gRPC connection and set the pointer to nil
func (c *grpcConnection) Close() {
	c.lock.Lock()
	defer c.lock.Unlock()
	if c.connection != nil {
		c.connection.Close()
	}
	c.connection = nil
}

type grpcReporter struct {
	eventConnection              *grpcConnection // used for events only
	metricConnection             *grpcConnection // used for everything else (postMetrics, postStatus, getSettings)
	collectMetricInterval        int32           // metrics flush interval in seconds
	getSettingsInterval          int             // settings retrieval interval in seconds
	settingsTimeoutCheckInterval int             // check interval for timed out settings in seconds

	serviceKey string // service key

	eventMessages  chan []byte      // channel for event messages (sent from agent)
	spanMessages   chan SpanMessage // channel for span messages (sent from agent)
	statusMessages chan []byte      // channel for status messages (sent from agent)

	// The reporter is considered ready if there is a valid default setting for sampling.
	// It should be accessed atomically.
	ready int32
	// The condition variable to notify those who are waiting for the reporter becomes ready
	cond *sync.Cond

	// The reporter doesn't have a explicit field to record its state. This channel is used to notify all the
	// long-running goroutines to stop themselves. All the goroutines will check this channel and close if the
	// channel is closed.
	// Don't send data into this channel, just close it by calling Shutdown().
	done       chan struct{}
	doneClosed sync.Once
	// The flag to indicate gracefully stopping the reporter. It should be accessed atomically.
	// A (default) zero value means shutdown abruptly.
	gracefully int32
}

// gRPC reporter errors
var (
	ErrShutdownClosedReporter = errors.New("trying to shutdown a closed reporter")
	ErrShutdownTimeout        = errors.New("Shutdown timeout")
	ErrReporterIsClosed       = errors.New("the reporter is closed")
)

const (
	errFullInvalidServiceKey = `AppOptics agent is disabled. Check errors below.
	No valid service key (defined as token:service_name) is found. 
	Please check AppOptics dashboard for your token and use a valid service name.
	A valid service name should be shorter than 256 characters without spaces, tabs or newlines.`
)

// initializes a new GRPC reporter from scratch (called once on program startup)
//
// returns	GRPC reporter object
func newGRPCReporter() reporter {
	// service key is required, so bail out if not found
	serviceKey := config.GetServiceKey()
	if !config.IsValidServiceKey(serviceKey) {
		log.Error(errFullInvalidServiceKey)
		return &nullReporter{}
	}

	// collector address override
	addr := config.GetCollector()

	var opts []GrpcConnOpt
	// certificate override
	if certPath := config.GetTrustedPath(); certPath != "" {
		var err error
		cert, err := ioutil.ReadFile(certPath)
		if err != nil {
			log.Errorf("Error reading cert file %s: %v", certPath, err)
			return &nullReporter{}
		}
		opts = append(opts, WithCert(cert))
	}

	opts = append(opts, WithSkipVerify(config.GetSkipVerify()))

	// create connection object for events client and metrics client
	eventConn, err1 := newGrpcConnection("events channel", addr, opts...)
	if err1 != nil {
		log.Errorf("Failed to initialize gRPC reporter %v: %v", addr, err1)
		return &nullReporter{}
	}
	metricConn, err2 := newGrpcConnection("metrics channel", addr, opts...)
	if err2 != nil {
		eventConn.Close()
		log.Errorf("Failed to initialize gRPC reporter %v: %v", addr, err2)
		return &nullReporter{}
	}

	// construct the reporter object which handles two connections
	r := &grpcReporter{
		eventConnection:  eventConn,
		metricConnection: metricConn,

		collectMetricInterval:        grpcMetricIntervalDefault,
		getSettingsInterval:          grpcGetSettingsIntervalDefault,
		settingsTimeoutCheckInterval: grpcSettingsTimeoutCheckIntervalDefault,

		serviceKey: serviceKey,

		eventMessages:  make(chan []byte, 10000),
		spanMessages:   make(chan SpanMessage, 10000),
		statusMessages: make(chan []byte, 100),

		cond: sync.NewCond(&sync.Mutex{}),
		done: make(chan struct{}),
	}

	r.start()

	log.Warningf("AppOptics reporter is initialized. id: %v version: %s.",
		r.done, utils.Version())
	return r
}

func (r *grpcReporter) isGracefully() bool {
	return atomic.LoadInt32(&r.gracefully) == 1
}

func (r *grpcReporter) setGracefully(flag bool) {
	var i int32
	if flag {
		i = 1
	}
	atomic.StoreInt32(&r.gracefully, i)
}

func (r *grpcReporter) start() {
	// start up the host observer
	host.Start()
	// start up long-running goroutine eventSender() which listens on the events message channel
	// and reports incoming events to the collector using GRPC
	go r.eventSender()

	// start up long-running goroutine statusSender() which listens on the status message channel
	// and reports incoming events to the collector using GRPC
	go r.statusSender()

	// start up long-running goroutine periodicTasks() which kicks off periodic tasks like
	// collectMetrics() and getSettings()
	if !periodicTasksDisabled {
		go r.periodicTasks()
	}

	// start up long-running goroutine spanMessageAggregator() which listens on the span message
	// channel and processes incoming span messages
	go r.spanMessageAggregator()
}

// ShutdownNow stops the reporter immediately.
func (r *grpcReporter) ShutdownNow() error {
	ctx, _ := context.WithTimeout(context.Background(), 0)
	return r.Shutdown(ctx)
}

// Shutdown closes the reporter by close the `done` channel. All long-running goroutines
// monitor the channel `done` in the reporter and close themselves when the channel is closed.
func (r *grpcReporter) Shutdown(ctx context.Context) error {
	var err error

	select {
	case <-r.done:
		err = ErrShutdownClosedReporter
	default:
		r.doneClosed.Do(func() {
			log.Warningf("Shutting down the reporter: %v", r.done)

			var g bool
			if d, ddlSet := ctx.Deadline(); ddlSet {
				g = d.Sub(time.Now()) > 0
			} else {
				g = true
			}
			r.setGracefully(g)

			close(r.done)

			select {
			case <-r.flushed():
			case <-ctx.Done():
				err = ErrShutdownTimeout
			}

			r.closeConns()
			host.Stop()
			log.Warning("AppOptics agent is stopped.")
		})
	}
	return err
}

func (r *grpcReporter) flushed() chan struct{} {
	c := make(chan struct{})
	go func(o chan struct{}) {
		chs := []chan struct{}{
			r.eventConnection.getFlushedChan(),
			r.metricConnection.getFlushedChan(),
		}
		for _, ch := range chs {
			<-ch
		}
		close(c)
	}(c)
	return c
}

// closeConns closes all the gRPC connections of a reporter
func (r *grpcReporter) closeConns() {
	r.eventConnection.Close()
	r.metricConnection.Close()
}

// Closed return true if the reporter is already closed, or false otherwise.
func (r *grpcReporter) Closed() bool {
	select {
	case <-r.done:
		return true
	default:
		return false
	}
}

func (r *grpcReporter) setReady(ready bool) {
	var s int32
	if ready {
		s = 1
	}
	atomic.StoreInt32(&r.ready, s)
}

func (r *grpcReporter) isReady() bool {
	return atomic.LoadInt32(&r.ready) == 1
}

// WaitForReady waits until the reporter becomes ready or the context is canceled.
//
// The reporter is still considered `not ready` if (in rare cases) the default
// setting is retrieved from the collector but expires after the TTL, and no new
// setting is fetched.
func (r *grpcReporter) WaitForReady(ctx context.Context) bool {
	if r.isReady() {
		return true
	}

	ready := make(chan struct{})
	var e int32

	go func(ch chan struct{}, exit *int32) {
		r.cond.L.Lock()
		for !r.isReady() && (atomic.LoadInt32(exit) != 1) {
			r.cond.Wait()
		}
		r.cond.L.Unlock()
		close(ch)
	}(ready, &e)

	select {
	case <-ready:
		return true
	case <-ctx.Done():
		atomic.StoreInt32(&e, 1)
		return false
	}
}

func (c *grpcConnection) setAddress(addr string) {
	c.lock.Lock()
	defer c.lock.Unlock()
	c.address = addr
	c.setActive(false)
}

// connect does the operation of connecting to a collector. It may be the same
// address or a new one. Those who issue the connection request need to set
// the stale flag to true, otherwise this function will do nothing.
func (c *grpcConnection) connect() error {
	c.lock.Lock()
	defer c.lock.Unlock()

	// Skip it if the connection is not stale - someone else may have done
	// the connection.
	if c.isActive() {
		log.Debug("[%s] Someone else has done the redirection.", c.name)
		return nil
	}
	// create a new connection object for this client
	conn, err := c.Dial(*c)
	if err != nil {
		return errors.Wrap(err, "failed to connect to target")
	}

	// close the old connection
	if c.connection != nil {
		c.connection.Close()
	}
	// set new connection (need to be protected)
	c.connection = conn
	c.client = collector.NewTraceCollectorClient(c.connection)
	c.setActive(true)

	log.Infof("[%s] Connected to %s", c.name, c.address)
	return nil
}

func (c *grpcConnection) isActive() bool {
	return atomic.LoadInt32(&c.atomicActive) == 1
}

func (c *grpcConnection) setActive(active bool) {
	var flag int32
	if active {
		flag = 1
	}
	atomic.StoreInt32(&c.atomicActive, flag)
}

func (c *grpcConnection) reconnect() {
	c.connect()
}

// long-running goroutine that kicks off periodic tasks like collectMetrics() and getSettings()
func (r *grpcReporter) periodicTasks() {
	defer log.Info("periodicTasks goroutine exiting.")

	// set up tickers
	collectMetricsTicker := time.NewTimer(r.collectMetricsNextInterval())
	getSettingsTicker := time.NewTimer(0)
	settingsTimeoutCheckTicker := time.NewTimer(time.Duration(r.settingsTimeoutCheckInterval) * time.Second)
	r.eventConnection.pingTicker = time.NewTimer(time.Duration(grpcPingIntervalDefault) * time.Second)
	r.metricConnection.pingTicker = time.NewTimer(time.Duration(grpcPingIntervalDefault) * time.Second)

	defer func() {
		collectMetricsTicker.Stop()
		getSettingsTicker.Stop()
		settingsTimeoutCheckTicker.Stop()
		r.eventConnection.pingTicker.Stop()
		r.metricConnection.pingTicker.Stop()
	}()

	// set up 'ready' channels to indicate if a goroutine has terminated
	collectMetricsReady := make(chan bool, 1)
	getSettingsReady := make(chan bool, 1)
	settingsTimeoutCheckReady := make(chan bool, 1)
	collectMetricsReady <- true
	getSettingsReady <- true
	settingsTimeoutCheckReady <- true

	for {
		// Exit if the reporter's done channel is closed.
		select {
		case <-r.done:
			if !r.isGracefully() {
				return
			}
		default:
		}

		select {
		case <-r.done:
			if !r.isGracefully() {
				return
			}
			select {
			case <-collectMetricsReady:
				r.collectMetrics(collectMetricsReady)
			default:
			}
			<-collectMetricsReady
			r.metricConnection.setFlushed()
			return
		case <-collectMetricsTicker.C: // collect and send metrics
			// set up ticker for next round
			collectMetricsTicker.Reset(r.collectMetricsNextInterval())
			select {
			case <-collectMetricsReady:
				// only kick off a new goroutine if the previous one has terminated
				go r.collectMetrics(collectMetricsReady)
			default:
			}
		case <-getSettingsTicker.C: // get settings from collector
			// set up ticker for next round
			getSettingsTicker.Reset(time.Duration(r.getSettingsInterval) * time.Second)
			select {
			case <-getSettingsReady:
				// only kick off a new goroutine if the previous one has terminated
				go r.getSettings(getSettingsReady)
			default:
			}
		case <-settingsTimeoutCheckTicker.C: // check for timed out settings
			// set up ticker for next round
			settingsTimeoutCheckTicker.Reset(time.Duration(r.settingsTimeoutCheckInterval) * time.Second)
			select {
			case <-settingsTimeoutCheckReady:
				// only kick off a new goroutine if the previous one has terminated
				go r.checkSettingsTimeout(settingsTimeoutCheckReady)
			default:
			}
		case <-r.eventConnection.pingTicker.C: // ping on event connection (keep alive)
			// set up ticker for next round
			r.eventConnection.resetPing()
			go func() {
				if r.eventConnection.ping(r.done, r.serviceKey) == errInvalidServiceKey {
					r.ShutdownNow()
				}
			}()
		case <-r.metricConnection.pingTicker.C: // ping on metrics connection (keep alive)
			// set up ticker for next round
			r.metricConnection.resetPing()
			go func() {
				if r.metricConnection.ping(r.done, r.serviceKey) == errInvalidServiceKey {
					r.ShutdownNow()
				}
			}()
		}
	}
}

type Backoff func(retries int, wait func(d time.Duration)) error

// DefaultBackoff calls the wait function to sleep for a certain time based on
// the retries value. It returns immediately if the retries exceeds a threshold.
func DefaultBackoff(retries int, wait func(d time.Duration)) error {
	if retries > grpcMaxRetries {
		return errGiveUpAfterRetries
	}
	delay := int(grpcRetryDelayInitial * math.Pow(grpcRetryDelayMultiplier, float64(retries-1)))
	if delay > grpcRetryDelayMax*1000 {
		delay = grpcRetryDelayMax * 1000
	}

	wait(time.Duration(delay) * time.Millisecond)
	return nil
}

// ================================ Event Handling ====================================

// prepares the given event and puts it on the channel so it can be consumed by the
// eventSender() goroutine
// ctx		oboe context
// e		event to be put on the channel
//
// returns	error if something goes wrong during preparation or if channel is full
func (r *grpcReporter) reportEvent(ctx *oboeContext, e *event) error {
	if r.Closed() {
		return ErrReporterIsClosed
	}
	if err := prepareEvent(ctx, e); err != nil {
		// don't continue if preparation failed
		return err
	}

	select {
	case r.eventMessages <- (*e).bbuf.GetBuf():
		atomic.AddInt64(&r.eventConnection.queueStats.totalEvents, int64(1))
		return nil
	default:
		atomic.AddInt64(&r.eventConnection.queueStats.numOverflowed, int64(1))
		return errors.New("event message queue is full")
	}
}

// eventSender is a long-running goroutine that listens on the events message
// channel, collects all messages on that channel and attempts to send them to
// the collector using the gRPC method PostEvents()
func (r *grpcReporter) eventSender() {
	batches := make(chan [][]byte, 10)
	defer func() {
		close(batches)
		log.Info("eventSender goroutine exiting.")
	}()

	go r.eventBatchSender(batches)
	opts := config.ReporterOpts()

	// This event bucket is drainable either after it reaches HWM, or the flush
	// interval has passed.
	evtBucket := NewBytesBucket(r.eventMessages,
		WithHWM(int(opts.GetEventBatchSize()*1024)),
		WithIntervalGetter(opts.GetEventFlushInterval))

	var closing bool

	for {
		select {
		// Check if the agent is required to quit.
		case <-r.done:
			if !r.isGracefully() {
				return
			}
			closing = true
		default:
		}

		// Pour as much water as we can into the bucket, until it's full or
		// no more water can be got from the source. It's not blocking here.
		evtBucket.PourIn()

		// The events can only be pushed into the channel when the bucket
		// is drainable (either full or timeout) and we've got the token
		// to push events.
		//
		// If the token is holding by eventRetrySender, it usually means the
		// events sending is too slow (or the events are generated too fast).
		// We have to wait in this case.
		//
		// If the reporter is closing, we have the last chance to send all
		// the queued events.
		if evtBucket.Drainable() || closing {
			w := evtBucket.Watermark()
			batches <- evtBucket.Drain()
			log.Debugf("Pushed %d bytes to the sender.", w)
		}

		if closing {
			return
		}

		// Don't consume too much CPU with noop
		time.Sleep(time.Millisecond * 100)
	}
}

func (r *grpcReporter) eventBatchSender(batches <-chan [][]byte) {
	defer func() {
		r.eventConnection.setFlushed()
		log.Info("eventBatchSender goroutine exiting.")
	}()

	var closing bool
	var messages [][]byte

	for {
		// this will block until a message arrives or the reporter is closed
		select {
		case b := <-batches:
			messages = b
		case messages = <-batches:
			if len(messages) == 0 {
				batches = nil
			}
		case <-r.done:
			select {
			case messages = <-batches:
			default:
			}
			if !r.isGracefully() {
				return
			}
			closing = true
		}

		if len(messages) != 0 {
			method := newPostEventsMethod(r.serviceKey, messages)
			err := r.eventConnection.InvokeRPC(r.done, method)

			switch err {
			case errInvalidServiceKey:
				r.ShutdownNow()
			case nil:
				log.Info(method.CallSummary())
			default:
				log.Infof("eventBatchSender: %s", err)
			}
		}

		if closing {
			return
		}
	}
}

// ================================ Metrics Handling ====================================

// calculates the interval from now until the next time we need to collect metrics
//
// returns	the interval (nanoseconds)
func (r *grpcReporter) collectMetricsNextInterval() time.Duration {
	i := int(atomic.LoadInt32(&r.collectMetricInterval))
	interval := i - (time.Now().Second() % i)
	return time.Duration(interval) * time.Second
}

// collects the current metrics, puts them on the channel, and kicks off sendMetrics()
// collectReady	a 'ready' channel to indicate if this routine has terminated
func (r *grpcReporter) collectMetrics(collectReady chan bool) {
	// notify caller that this routine has terminated (defered to end of routine)
	defer func() { collectReady <- true }()

	i := int(atomic.LoadInt32(&r.collectMetricInterval))
	// generate a new metrics message
	message := generateMetricsMessage(i, r.eventConnection.queueStats)
	r.sendMetrics(message)
}

// listens on the metrics message channel, collects all messages on that channel and
// attempts to send them to the collector using the GRPC method PostMetrics()
func (r *grpcReporter) sendMetrics(msg []byte) {
	// no messages on the channel so nothing to send, return
	if len(msg) == 0 {
		return
	}

	method := newPostMetricsMethod(r.serviceKey, [][]byte{msg})

	err := r.metricConnection.InvokeRPC(r.done, method)
	switch err {
	case errInvalidServiceKey:
		r.ShutdownNow()
	case nil:
		log.Info(method.CallSummary())
	default:
		log.Infof("sendMetrics: %s", err)
	}
}

// ================================ Settings Handling ====================================

// retrieves the settings from the collector
// ready	a 'ready' channel to indicate if this routine has terminated
func (r *grpcReporter) getSettings(ready chan bool) {
	// notify caller that this routine has terminated (defered to end of routine)
	defer func() { ready <- true }()

	method := newGetSettingsMethod(r.serviceKey)
	err := r.metricConnection.InvokeRPC(r.done, method)

	switch err {
	case errInvalidServiceKey:
		r.ShutdownNow()
	case nil:
		log.Info(method.CallSummary())
		r.updateSettings(method.Resp)
	default:
		log.Infof("getSettings: %s", err)
	}
}

// updates the existing settings with the newly received
// settings	new settings
func (r *grpcReporter) updateSettings(settings *collector.SettingsResult) {
	for _, s := range settings.GetSettings() {
		log.Debugf("Got sampling setting: %#v\n", s)
<<<<<<< HEAD
		updateSetting(int32(s.Type), string(s.Layer), s.Flags, s.Value, s.Ttl, &s.Arguments)
=======
		updateSetting(int32(s.Type), string(s.Layer), s.Flags, s.Value, s.Ttl, s.Arguments)
>>>>>>> 4570c4a5

		// update MetricsFlushInterval
		mi := parseInt32(s.Arguments, kvMetricsFlushInterval, r.collectMetricInterval)
		atomic.StoreInt32(&r.collectMetricInterval, mi)

		// update events flush interval
		o := config.ReporterOpts()
		ei := parseInt32(s.Arguments, kvEventsFlushInterval, int32(o.GetEventFlushInterval()))
		o.SetEventFlushInterval(int64(ei))

		// update MaxTransactions
		mt := parseInt32(s.Arguments, kvMaxTransactions, mTransMap.Cap())
		mTransMap.SetCap(mt)
	}

	if !r.isReady() && hasDefaultSetting() {
		r.cond.L.Lock()
		r.setReady(true)
		log.Warningf("AppOptics agent (%v) is ready.", r.done)
		r.cond.Broadcast()
		r.cond.L.Unlock()
	}
}

// delete settings that have timed out according to their TTL
// ready	a 'ready' channel to indicate if this routine has terminated
func (r *grpcReporter) checkSettingsTimeout(ready chan bool) {
	// notify caller that this routine has terminated (defered to end of routine)
	defer func() { ready <- true }()

	OboeCheckSettingsTimeout()
	if r.isReady() && !hasDefaultSetting() {
		log.Warningf("Sampling setting expired. AppOptics agent (%v) is not working.", r.done)
		r.setReady(false)
	}
}

// ========================= Status Message Handling =============================

// prepares the given event and puts it on the channel so it can be consumed by the
// statusSender() goroutine
// ctx		oboe context
// e		event to be put on the channel
//
// returns	error if something goes wrong during preparation or if channel is full
func (r *grpcReporter) reportStatus(ctx *oboeContext, e *event) error {
	if r.Closed() {
		return ErrReporterIsClosed
	}
	if err := prepareEvent(ctx, e); err != nil {
		// don't continue if preparation failed
		return err
	}

	select {
	case r.statusMessages <- (*e).bbuf.GetBuf():
		return nil
	default:
		return errors.New("status message queue is full")
	}
}

// long-running goroutine that listens on the status message channel, collects all messages
// on that channel and attempts to send them to the collector using the GRPC method PostStatus()
func (r *grpcReporter) statusSender() {
	defer log.Info("statusSender goroutine exiting.")

	for {
		var messages [][]byte

		select {
		// this will block until a message arrives
		case e := <-r.statusMessages:
			messages = append(messages, e)
		case <-r.done: // Exit if the reporter's done channel is closed.
			return
		}
		// one message detected, see if there are more and get them all!
		done := false
		for !done {
			select {
			case e := <-r.statusMessages:
				messages = append(messages, e)
			default:
				done = true
			}
		}
		method := newPostStatusMethod(r.serviceKey, messages)
		err := r.metricConnection.InvokeRPC(r.done, method)

		switch err {
		case errInvalidServiceKey:
			r.ShutdownNow()
		case nil:
			log.Info(method.CallSummary())
		default:
			log.Infof("statusSender: %s", err)
		}
	}
}

// ========================= Span Message Handling =============================

// puts the given span messages on the channel so it can be consumed by the spanMessageAggregator()
// goroutine
// span		span message to be put on the channel
//
// returns	error if channel is full
func (r *grpcReporter) reportSpan(span SpanMessage) error {
	if r.Closed() {
		return ErrReporterIsClosed
	}
	select {
	case r.spanMessages <- span:
		return nil
	default:
		return errors.New("span message queue is full")
	}
}

// long-running goroutine that listens on the span message channel and processes (aggregates)
// incoming span messages
func (r *grpcReporter) spanMessageAggregator() {
	defer log.Info("spanMessageAggregator goroutine exiting.")
	for {
		select {
		case span := <-r.spanMessages:
			span.process()
		case <-r.done:
			return
		}
	}
}

// ========================= Ping Handling =============================

// reset keep alive timer on a given GRPC connection
func (c *grpcConnection) resetPing() {
	if c.pingTicker == nil {
		return
	}
	c.pingTickerLock.Lock()
	// TODO: Reset may run into a race condition
	c.pingTicker.Reset(time.Duration(grpcPingIntervalDefault) * time.Second)
	c.pingTickerLock.Unlock()
}

// send a keep alive (ping) request on a given GRPC connection
func (c *grpcConnection) ping(exit chan struct{}, key string) error {
	method := newPingMethod(key, c.name)
	err := c.InvokeRPC(exit, method)
	log.Debug(method.CallSummary())
	return err
}

// possible errors while issuing an RPC call
var (
	// The collector notifies that the service key of this reporter is invalid.
	// The reporter should be closed in this case.
	errInvalidServiceKey = errors.New("invalid service key")

	// Only a certain amount of retries are allowed. The message will be dropped
	// if the number of retries exceeds this number.
	errGiveUpAfterRetries = errors.New("give up after retries")

	// The maximum number of redirections has reached and the message will be
	// dropped.
	errTooManyRedirections = errors.New("too many redirections")

	// the operation or loop cannot continue as the reporter is exiting.
	errReporterExiting = errors.New("reporter is exiting")

	// something might be wrong if we run into this error.
	errShouldNotHappen = errors.New("this should not happen")

	// errNoRetryOnErr means this RPC call method doesn't need retry, e.g., the
	// Ping method.
	errNoRetryOnErr = errors.New("method requires no retry")

	// errConnStale means the connection is broken. This usually happens
	// when an RPC call is timeout.
	errConnStale = errors.New("connection is stale")
)

// InvokeRPC makes an RPC call and returns an error if something is broken and
// cannot be handled by itself, e.g., the collector's response indicates the
// service key is invalid. It maintains the connection and does the retries
// automatically and transparently. It may give up after a certain times of
// retries, so it is a best-effort service only.
//
// When an error is returned, it usually means a fatal error and the reporter
// may be shutdown.
func (c *grpcConnection) InvokeRPC(exit chan struct{}, m Method) error {
	c.queueStats.setQueueLargest(m.MessageLen())

	// counter for redirects so we know when the limit has been reached
	redirects := 0
	// Number of gRPC errors encountered
	failsNum := 0
	// Number of retries, including gRPC errors and collector errors
	retriesNum := 0

	printRPCMsg(m)

	for {
		// Fail-fast in case the reporter has been closed, avoid retrying in
		// this case.
		select {
		case <-exit:
			if c.isFlushed() {
				return errReporterExiting
			}
		default:
		}

		var err = errConnStale
		// Protect the call to the client object or we could run into problems
		// if another goroutine is messing with it at the same time, e.g. doing
		// a redirection.
		c.lock.RLock()
		if c.isActive() {
			ctx, cancel := context.WithTimeout(context.Background(), grpcCtxTimeout)
			err = m.Call(ctx, c.client)

			code := status.Code(err)
			if code == codes.DeadlineExceeded ||
				code == codes.Canceled {
				log.Infof("[%s] Connection becomes stale: %v.", c.name, err)
				err = errConnStale
				c.setActive(false)
			}
			cancel()
		}
		c.lock.RUnlock()

		// we sent something, or at least tried to, so we're not idle - reset
		// the keepalive timer
		c.resetPing()

		if err != nil {
			// gRPC handles the reconnection automatically.
			failsNum++
			if failsNum == grpcRetryLogThreshold {
				log.Warningf("[%s] invocation error: %v.", m, err)
			} else {
				log.Debugf("[%s] (%v) invocation error: %v.", m, failsNum, err)
			}
		} else {
			if failsNum >= grpcRetryLogThreshold {
				log.Warningf("[%s] error recovered.", m)
			}
			failsNum = 0

			// server responded, check the result code and perform actions accordingly
			switch result := m.ResultCode(); result {
			case collector.ResultCode_OK:
				atomic.AddInt64(&c.queueStats.numSent, m.MessageLen())
				return nil

			case collector.ResultCode_TRY_LATER:
				log.Info(m.CallSummary())
				atomic.AddInt64(&c.queueStats.numFailed, m.MessageLen())
			case collector.ResultCode_LIMIT_EXCEEDED:
				log.Info(m.CallSummary())
				atomic.AddInt64(&c.queueStats.numFailed, m.MessageLen())
			case collector.ResultCode_INVALID_API_KEY:
				log.Error(m.CallSummary())
				return errInvalidServiceKey
			case collector.ResultCode_REDIRECT:
				if redirects > grpcRedirectMax {
					log.Errorf("max redirects of %v exceeded. %s",
						grpcRedirectMax, m.CallSummary())
					return errTooManyRedirections
				} else {
					log.Warningf("channel is redirecting to %s. %s",
						m.Arg(), m.CallSummary())

					c.setAddress(m.Arg())
					// a proper redirect shouldn't cause delays
					retriesNum = 0
					redirects++
				}
			default:
				log.Info(m.CallSummary())
			}
		}

		if !c.isActive() {
			c.reconnect()
		}

		if !m.RetryOnErr() {
			return errNoRetryOnErr
		}

		retriesNum++
		err = c.backoff(retriesNum, func(d time.Duration) {
			time.Sleep(d)
		})
		if err != nil {
			return err
		}
	}
	return errShouldNotHappen
}

func (c *grpcConnection) setFlushed() {
	c.flushedOnce.Do(func() { close(c.flushed) })
}

func (c *grpcConnection) getFlushedChan() chan struct{} {
	return c.flushed
}

func (c *grpcConnection) isFlushed() bool {
	select {
	case <-c.flushed:
		return true
	default:
		return false
	}
}

func newHostID(id host.ID) *collector.HostID {
	gid := &collector.HostID{}

	gid.Hostname = id.Hostname()

	// DEPRECATED: IP addresses and UUID are not part of the host ID anymore
	// but kept for a while due to backward-compatibility.
	gid.IpAddresses = host.IPAddresses()
	gid.Uuid = ""

	gid.Pid = int32(id.Pid())
	gid.Ec2InstanceID = id.EC2Id()
	gid.Ec2AvailabilityZone = id.EC2Zone()
	gid.DockerContainerID = id.ContainerId()
	gid.MacAddresses = id.MAC()
	gid.HerokuDynoID = id.HerokuID()

	return gid
}

// buildIdentity builds the HostID struct from current host metadata
func buildIdentity() *collector.HostID {
	return newHostID(host.CurrentID())
}

// buildBestEffortIdentity builds the HostID with the best effort
func buildBestEffortIdentity() *collector.HostID {
	hid := newHostID(host.BestEffortCurrentID())
	hid.Hostname = host.Hostname()
	return hid
}

// Dialer has a method Dial which accepts a grpcConnection object as the
// argument and returns a ClientConn object.
type Dialer interface {
	Dial(grpcConnection) (*grpc.ClientConn, error)
}

// DefaultDialer implements the Dialer interface to provide the default dialing
// method.
type DefaultDialer struct{}

// Dial issues the connection to the remote address with attributes provided by
// the grpcConnection.
func (d *DefaultDialer) Dial(c grpcConnection) (*grpc.ClientConn, error) {
	certPool := x509.NewCertPool()

	if ok := certPool.AppendCertsFromPEM(c.certificate); !ok {
		return nil, errors.New("unable to append the certificate to pool")
	}

	// trim port from server name used for TLS verification
	serverName := c.address
	if s := strings.Split(c.address, ":"); len(s) > 0 {
		serverName = s[0]
	}

	tlsConfig := &tls.Config{
		ServerName:         serverName,
		RootCAs:            certPool,
		InsecureSkipVerify: c.insecureSkipVerify,
	}
	// turn off server certificate verification for Go < 1.8
	if !utils.IsHigherOrEqualGoVersion("go1.8") {
		tlsConfig.InsecureSkipVerify = true
	}
	creds := credentials.NewTLS(tlsConfig)

	return grpc.Dial(c.address, grpc.WithTransportCredentials(creds))
}

func printRPCMsg(m Method) {
	if log.Level() > log.DEBUG {
		return
	}

	var str []string
	str = append(str, m.String())

	msgs := m.Message()
	for _, msg := range msgs {
		str = append(str, utils.SPrintBson(msg))
	}
	log.Debugf("%s", str)
}<|MERGE_RESOLUTION|>--- conflicted
+++ resolved
@@ -5,11 +5,8 @@
 import (
 	"crypto/tls"
 	"crypto/x509"
-<<<<<<< HEAD
 	"encoding/binary"
-=======
 	"fmt"
->>>>>>> 4570c4a5
 	"io/ioutil"
 	"math"
 	"strings"
@@ -820,11 +817,7 @@
 func (r *grpcReporter) updateSettings(settings *collector.SettingsResult) {
 	for _, s := range settings.GetSettings() {
 		log.Debugf("Got sampling setting: %#v\n", s)
-<<<<<<< HEAD
-		updateSetting(int32(s.Type), string(s.Layer), s.Flags, s.Value, s.Ttl, &s.Arguments)
-=======
 		updateSetting(int32(s.Type), string(s.Layer), s.Flags, s.Value, s.Ttl, s.Arguments)
->>>>>>> 4570c4a5
 
 		// update MetricsFlushInterval
 		mi := parseInt32(s.Arguments, kvMetricsFlushInterval, r.collectMetricInterval)
